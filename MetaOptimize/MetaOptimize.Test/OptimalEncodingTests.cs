// <copyright file="OptimalEncodingTests.cs" company="Microsoft">
// Copyright (c) Microsoft. All rights reserved.
// </copyright>

namespace MetaOptimize.Test
{
    using System;
    using Microsoft.VisualStudio.TestTools.UnitTesting;

    /// <summary>
    /// Test that the optimal encoding is working.
    /// </summary>
    [TestClass]
    public class OptimalEncodingTests<TVar, TSol>
    {
        /// <summary>
        /// Function to create a new solver.
        /// </summary>
        internal Func<ISolver<TVar, TSol>> CreateSolver;

        /// <summary>
        /// Test that the optimality encoder works for a topology with one edge.
        /// </summary>
        [TestMethod]
        public void TestOptimalityGapSimple()
        {
            var topology = new Topology();
            topology.AddNode("a");
            topology.AddNode("b");
            topology.AddEdge("a", "b", capacity: 10);

            var solver = CreateSolver();
<<<<<<< HEAD
            var optimalEncoder = new TEOptimalEncoder<TVar, TSol>(solver, maxNumPaths: 1);
=======
            var optimalEncoder = new TEMaxFlowOptimalEncoder<TVar, TSol>(solver, k: 1);
>>>>>>> 922792df
            var encoding = optimalEncoder.Encoding(topology);
            var solverSolution = optimalEncoder.Solver.Maximize(encoding.GlobalObjective);
            var optimizationSolution = (TEMaxFlowOptimizationSolution)optimalEncoder.GetSolution(solverSolution);

            // Debugging information.
            /* foreach (var c in solver.ConstraintExprs)
            {
                Console.WriteLine(c);
            }

            Console.WriteLine(Newtonsoft.Json.JsonConvert.SerializeObject(optimizationSolution, Newtonsoft.Json.Formatting.Indented)); */

            Assert.IsTrue(Utils.IsApproximately(10, optimizationSolution.MaxObjective));
            Assert.IsTrue(10 <= optimizationSolution.Demands[("a", "b")]);
            Assert.IsTrue(Utils.IsApproximately(10, optimizationSolution.Flows[("a", "b")]));
            Assert.IsTrue(0 <= optimizationSolution.Demands[("b", "a")]);
            Assert.IsTrue(Utils.IsApproximately(0, optimizationSolution.Flows[("b", "a")]));
        }
        /// <summary>
        /// Does not use KKT conditions, ensuring the
        /// results from KKT match this.
        /// </summary>
        [TestMethod]
        public void TestGapNoKKTSimple()
        {
            var topology = new Topology();
            topology.AddNode("a");
            topology.AddNode("b");
            topology.AddEdge("a", "b", capacity: 10);

            var solver = CreateSolver();
<<<<<<< HEAD
            var optimalEncoder = new TEOptimalEncoder<TVar, TSol>(solver, maxNumPaths: 1);
=======
            var optimalEncoder = new TEMaxFlowOptimalEncoder<TVar, TSol>(solver, k: 1);
>>>>>>> 922792df
            var encoding = optimalEncoder.Encoding(topology, noAdditionalConstraints: true);
            var solverSolution = optimalEncoder.Solver.Maximize(encoding.GlobalObjective);
            var optimizationSolution = (TEMaxFlowOptimizationSolution)optimalEncoder.GetSolution(solverSolution);

            Assert.IsTrue(Utils.IsApproximately(10, optimizationSolution.MaxObjective));
            Assert.IsTrue(10 <= optimizationSolution.Demands[("a", "b")]);
            Assert.IsTrue(Utils.IsApproximately(10, optimizationSolution.Flows[("a", "b")]));
            Assert.IsTrue(0 <= optimizationSolution.Demands[("b", "a")]);
            Assert.IsTrue(Utils.IsApproximately(0, optimizationSolution.Flows[("b", "a")]));
        }

        /// <summary>
        /// Test that the optimal encoder works with a diamond topology.
        /// </summary>
        [TestMethod]
        public void TestOptimalityGapDiamond()
        {
            var topology = new Topology();
            topology.AddNode("a");
            topology.AddNode("b");
            topology.AddNode("c");
            topology.AddNode("d");
            topology.AddEdge("a", "b", capacity: 10);
            topology.AddEdge("a", "c", capacity: 10);
            topology.AddEdge("b", "d", capacity: 10);
            topology.AddEdge("c", "d", capacity: 10);

            var solver = CreateSolver();
<<<<<<< HEAD
            var optimalEncoder = new TEOptimalEncoder<TVar, TSol>(solver, maxNumPaths: 1);
=======
            var optimalEncoder = new TEMaxFlowOptimalEncoder<TVar, TSol>(solver, k: 1);
>>>>>>> 922792df
            var encoding = optimalEncoder.Encoding(topology);
            var solverSolution = optimalEncoder.Solver.Maximize(encoding.GlobalObjective);
            var optimizationSolution = (TEMaxFlowOptimizationSolution)optimalEncoder.GetSolution(solverSolution);

            // Debugging information.
            /* foreach (var c in solver.ConstraintExprs)
            {
                Console.WriteLine(c);
            }

            Console.WriteLine(Newtonsoft.Json.JsonConvert.SerializeObject(optimizationSolution, Newtonsoft.Json.Formatting.Indented)); */

            Assert.IsTrue(Utils.IsApproximately(40, optimizationSolution.MaxObjective));
            Assert.IsTrue(10 <= optimizationSolution.Demands[("a", "b")]);
            Assert.IsTrue(Utils.IsApproximately(10, optimizationSolution.Flows[("a", "b")]));
            Assert.IsTrue(10 <= optimizationSolution.Demands[("a", "c")]);
            Assert.IsTrue(Utils.IsApproximately(10, optimizationSolution.Flows[("a", "c")]));
            Assert.IsTrue(10 <= optimizationSolution.Demands[("b", "d")]);
            Assert.IsTrue(Utils.IsApproximately(10, optimizationSolution.Flows[("c", "d")]));
            Assert.IsTrue(Utils.IsApproximately(0, optimizationSolution.Flows[("a", "d")]));
        }
        /// <summary>
        /// Test that the optimal encoder works with a diamond topology.
        /// </summary>
        [TestMethod]
        public void TestOptimalityGapDiamondNoKKT()
        {
            var topology = new Topology();
            topology.AddNode("a");
            topology.AddNode("b");
            topology.AddNode("c");
            topology.AddNode("d");
            topology.AddEdge("a", "b", capacity: 10);
            topology.AddEdge("a", "c", capacity: 10);
            topology.AddEdge("b", "d", capacity: 10);
            topology.AddEdge("c", "d", capacity: 10);

            var solver = CreateSolver();
<<<<<<< HEAD
            var optimalEncoder = new TEOptimalEncoder<TVar, TSol>(solver, maxNumPaths: 1);
=======
            var optimalEncoder = new TEMaxFlowOptimalEncoder<TVar, TSol>(solver, k: 1);
>>>>>>> 922792df
            var encoding = optimalEncoder.Encoding(topology, noAdditionalConstraints: true);
            var solverSolution = optimalEncoder.Solver.Maximize(encoding.GlobalObjective);
            var optimizationSolution = (TEMaxFlowOptimizationSolution)optimalEncoder.GetSolution(solverSolution);

            // Debugging information.
            /* foreach (var c in solver.ConstraintExprs)
            {
                Console.WriteLine(c);
            }

            Console.WriteLine(Newtonsoft.Json.JsonConvert.SerializeObject(optimizationSolution, Newtonsoft.Json.Formatting.Indented)); */

            Assert.IsTrue(Utils.IsApproximately(40, optimizationSolution.MaxObjective));
            Assert.IsTrue(10 <= optimizationSolution.Demands[("a", "b")]);
            Assert.IsTrue(Utils.IsApproximately(10, optimizationSolution.Flows[("a", "b")]));
            Assert.IsTrue(10 <= optimizationSolution.Demands[("a", "c")]);
            Assert.IsTrue(Utils.IsApproximately(10, optimizationSolution.Flows[("a", "c")]));
            Assert.IsTrue(10 <= optimizationSolution.Demands[("b", "d")]);
            Assert.IsTrue(Utils.IsApproximately(10, optimizationSolution.Flows[("c", "d")]));
            Assert.IsTrue(Utils.IsApproximately(0, optimizationSolution.Flows[("a", "d")]));
        }
    }
}<|MERGE_RESOLUTION|>--- conflicted
+++ resolved
@@ -30,11 +30,7 @@
             topology.AddEdge("a", "b", capacity: 10);
 
             var solver = CreateSolver();
-<<<<<<< HEAD
-            var optimalEncoder = new TEOptimalEncoder<TVar, TSol>(solver, maxNumPaths: 1);
-=======
-            var optimalEncoder = new TEMaxFlowOptimalEncoder<TVar, TSol>(solver, k: 1);
->>>>>>> 922792df
+            var optimalEncoder = new TEMaxFlowOptimalEncoder<TVar, TSol>(solver, maxNumPaths: 1);
             var encoding = optimalEncoder.Encoding(topology);
             var solverSolution = optimalEncoder.Solver.Maximize(encoding.GlobalObjective);
             var optimizationSolution = (TEMaxFlowOptimizationSolution)optimalEncoder.GetSolution(solverSolution);
@@ -66,11 +62,7 @@
             topology.AddEdge("a", "b", capacity: 10);
 
             var solver = CreateSolver();
-<<<<<<< HEAD
-            var optimalEncoder = new TEOptimalEncoder<TVar, TSol>(solver, maxNumPaths: 1);
-=======
-            var optimalEncoder = new TEMaxFlowOptimalEncoder<TVar, TSol>(solver, k: 1);
->>>>>>> 922792df
+            var optimalEncoder = new TEMaxFlowOptimalEncoder<TVar, TSol>(solver, maxNumPaths: 1);
             var encoding = optimalEncoder.Encoding(topology, noAdditionalConstraints: true);
             var solverSolution = optimalEncoder.Solver.Maximize(encoding.GlobalObjective);
             var optimizationSolution = (TEMaxFlowOptimizationSolution)optimalEncoder.GetSolution(solverSolution);
@@ -99,11 +91,7 @@
             topology.AddEdge("c", "d", capacity: 10);
 
             var solver = CreateSolver();
-<<<<<<< HEAD
-            var optimalEncoder = new TEOptimalEncoder<TVar, TSol>(solver, maxNumPaths: 1);
-=======
-            var optimalEncoder = new TEMaxFlowOptimalEncoder<TVar, TSol>(solver, k: 1);
->>>>>>> 922792df
+            var optimalEncoder = new TEMaxFlowOptimalEncoder<TVar, TSol>(solver, maxNumPaths: 1);
             var encoding = optimalEncoder.Encoding(topology);
             var solverSolution = optimalEncoder.Solver.Maximize(encoding.GlobalObjective);
             var optimizationSolution = (TEMaxFlowOptimizationSolution)optimalEncoder.GetSolution(solverSolution);
@@ -142,11 +130,7 @@
             topology.AddEdge("c", "d", capacity: 10);
 
             var solver = CreateSolver();
-<<<<<<< HEAD
-            var optimalEncoder = new TEOptimalEncoder<TVar, TSol>(solver, maxNumPaths: 1);
-=======
-            var optimalEncoder = new TEMaxFlowOptimalEncoder<TVar, TSol>(solver, k: 1);
->>>>>>> 922792df
+            var optimalEncoder = new TEMaxFlowOptimalEncoder<TVar, TSol>(solver, maxNumPaths: 1);
             var encoding = optimalEncoder.Encoding(topology, noAdditionalConstraints: true);
             var solverSolution = optimalEncoder.Solver.Maximize(encoding.GlobalObjective);
             var optimizationSolution = (TEMaxFlowOptimizationSolution)optimalEncoder.GetSolution(solverSolution);
