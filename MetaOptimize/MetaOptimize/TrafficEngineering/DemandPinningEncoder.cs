﻿using System;
using System.Collections.Generic;
using System.Linq;
using System.Text;
using System.Threading.Tasks;

namespace MetaOptimize
{
    using System;
    using System.Collections.Generic;
    using System.Linq;
    using ZenLib;
    /// <summary>
    /// Encodes demand pinning solution.
    /// </summary>
    public class DemandPinningEncoder<TVar, TSolution> : IEncoder<TVar, TSolution>
    {
        /// <summary>
        /// The solver being used.
        /// </summary>
        public ISolver<TVar, TSolution> Solver { get; set; }

        /// <summary>
        /// The topology for the network.
        /// </summary>
        public Topology Topology { get; set; }

        /// <summary>
        /// The maximum number of paths to use between any two nodes.
        /// </summary>
        public int maxNumPaths { get; set; }

        /// <summary>
        /// The threshold for the demand pinning problem.
        /// </summary>
        public double Threshold { get; set; }

        /// <summary>
        /// The enumeration of paths between all pairs of nodes.
        /// </summary>
        public Dictionary<(string, string), string[][]> Paths { get; set; }

        /// <summary>
        /// Absolute shortest paths.
        /// </summary>
        public Dictionary<(string, string), string[][]> absShortestPaths { get; set; }

        /// <summary>
        /// The demand constraints in terms of constant values.
        /// </summary>
        public Dictionary<(string, string), double> DemandConstraints { get; set; }

        /// <summary>
        /// The demand variables for the network (d_k).
        /// </summary>
        public Dictionary<(string, string), Polynomial<TVar>> DemandVariables { get; set; }

        /// <summary>
        /// The flow variables for the network (f_k).
        /// </summary>
        public Dictionary<(string, string), TVar> FlowVariables { get; set; }

        /// <summary>
        /// Auxilary variable used to encode maximum.
        /// </summary>
        private Dictionary<(string, string), TVar> MaxAuxVariables { get; set; }

        // /// <summary>
        // /// max for pinned flow.
        // /// </summary>
        // public Dictionary<(string, string), TVar> maxPinned { get; set; }

        private double _bigM = Math.Pow(10, 4);
        private double capacityTolerance = Math.Pow(10, -4);
        /// <summary>
        /// scale factor.
        /// TODO: you are not using the scale factor when solving opt and this was introducing a bug
        /// in the test cases.
        /// </summary>
        protected double _scale = Math.Pow(10, 0);

        /// <summary>
        /// The flow variables for a given path in the network (f_k^p).
        /// </summary>
        public Dictionary<string[], TVar> FlowPathVariables { get; set; }

        /// <summary>
        /// The total demand met variable.
        /// </summary>
        public TVar TotalDemandMetVariable { get; set; }

        // /// <summary>
        // /// Those flows that are pinned.
        // /// </summary>
        // public Dictionary<(string, string), TVar> pinnedFlowVariables { get; set; }

        /// <summary>
        /// Sum non shortest path flows.
        /// </summary>
        public Dictionary<(string, string), Polynomial<TVar>> sumNonShortestDict { get; set; }

        /// <summary>
        /// Shortest path flow.
        /// </summary>
        public Dictionary<(string, string), TVar> shortestFlowVariables { get; set; }
        /// <summary>
        /// The set of variables used in the encoding.
        /// </summary>
        protected ISet<TVar> variables;

        /// <summary>
        /// The kkt encoder used to construct the encoding.
        /// </summary>
        protected KKTRewriteGenerator<TVar, TSolution> innerProblemEncoder;

        /// <summary>
        /// Create a new instance of the <see cref="DemandPinningEncoder{TVar, TSolution}"/> class.
        /// </summary>
        /// <param name="solver">The solver.</param>
        /// <param name="maxNumPaths">The max number of paths between nodes.</param>
        /// <param name="threshold"> The threshold to use for demand pinning.</param>
        /// <param name="scaleFactor"> The scale factor to show the input is downscaled.</param>
        public DemandPinningEncoder(ISolver<TVar, TSolution> solver, int maxNumPaths, double threshold = 0, double scaleFactor = 1.0)
        {
            this.Solver = solver;
            this.maxNumPaths = maxNumPaths;
            this.Threshold = threshold;
            this._bigM *= scaleFactor;
        }

        /// <summary>
        /// Create auxiliary variables to model max() in DP formulation.
        /// </summary>
        protected virtual void CreateAuxVariable()
        {
            this.MaxAuxVariables = new Dictionary<(string, string), TVar>();
            foreach (var pair in this.Topology.GetNodePairs())
            {
                if (!IsDemandValid(pair))
                {
                    continue;
                }

                this.MaxAuxVariables[pair] = this.Solver.CreateVariable("maxNonPinned_" + pair.Item1 + "_" + pair.Item2);
                this.variables.Add(this.MaxAuxVariables[pair]);
            }
        }

        // TODO: needs a comment that describes how this function works.
        private void InitializeVariables(Dictionary<(string, string), Polynomial<TVar>> preDemandVariables, Dictionary<(string, string), double> demandConstraints,
                InnerRewriteMethodChoice innerEncoding = InnerRewriteMethodChoice.KKT, int numProcesses = -1, bool verbose = false)
        {
            this.variables = new HashSet<TVar>();
            this.Paths = new Dictionary<(string, string), string[][]>();
            // establish the demand variables.
            this.DemandConstraints = demandConstraints ?? new Dictionary<(string, string), double>();
            this.DemandVariables = preDemandVariables;
            var demandVariables = new HashSet<TVar>();

            if (this.DemandVariables == null)
            {
                this.DemandVariables = new Dictionary<(string, string), Polynomial<TVar>>();
                foreach (var pair in this.Topology.GetNodePairs())
                {
                    var variable = this.Solver.CreateVariable("demand_" + pair.Item1 + "_" + pair.Item2);
                    this.DemandVariables[pair] = new Polynomial<TVar>(new Term<TVar>(1, variable));
                    this.variables.Add(variable);
                    demandVariables.Add(variable);
                }
            }
            else
            {
                foreach (var (pair, variable) in this.DemandVariables)
                {
                    foreach (var term in variable.GetTerms())
                    {
                        this.variables.Add(term.Variable.Value);
                        demandVariables.Add(term.Variable.Value);
                    }
                }
            }

            // establish the total demand met variable.
            this.TotalDemandMetVariable = this.Solver.CreateVariable("total_demand_met");
            this.variables.Add(this.TotalDemandMetVariable);

            // You need a better naming system for flow variables and flow path variables.
            this.FlowVariables = new Dictionary<(string, string), TVar>();
            this.FlowPathVariables = new Dictionary<string[], TVar>(new PathComparer());
            this.sumNonShortestDict = new Dictionary<(string, string), Polynomial<TVar>>();
            this.shortestFlowVariables = new Dictionary<(string, string), TVar>();

            this.Paths = this.Topology.MultiProcessAllPairsKShortestPath(this.maxNumPaths, numProcesses, verbose);
            foreach (var pair in this.Topology.GetNodePairs())
            {
                if (!IsDemandValid(pair))
                {
                    continue;
                }
                // establish the flow variable.
                this.FlowVariables[pair] = this.Solver.CreateVariable("flow_" + pair.Item1 + "_" + pair.Item2);
                this.variables.Add(this.FlowVariables[pair]);

                this.sumNonShortestDict[pair] = new Polynomial<TVar>(new Term<TVar>(0));
                var shortestPaths = this.Topology.ShortestKPaths(1, pair.Item1, pair.Item2);
                foreach (var simplePath in this.Paths[pair])
                {
                    // establish the flow path variables.
                    this.FlowPathVariables[simplePath] = this.Solver.CreateVariable("flowpath_" + string.Join("_", simplePath));
                    this.variables.Add(this.FlowPathVariables[simplePath]);
                    if (shortestPaths[0].SequenceEqual(simplePath))
                    {
                        this.shortestFlowVariables[pair] = this.FlowPathVariables[simplePath];
                    }
                    else
                    {
                        this.sumNonShortestDict[pair].Add(new Term<TVar>(1, this.FlowPathVariables[simplePath]));
                    }
                }
            }
            CreateAuxVariable();

            switch (innerEncoding)
            {
                case InnerRewriteMethodChoice.KKT:
                    this.innerProblemEncoder = new KKTRewriteGenerator<TVar, TSolution>(this.Solver, this.variables, demandVariables);
                    break;
                case InnerRewriteMethodChoice.PrimalDual:
                    this.innerProblemEncoder = new PrimalDualRewriteGenerator<TVar, TSolution>(this.Solver,
                                                                                                    this.variables,
                                                                                                    demandVariables,
                                                                                                    numProcesses);
                    break;
                default:
                    throw new Exception("invalid method for encoding the inner problem");
            }
        }

        /// <summary>
        /// Check if demand is valid or not.
        /// </summary>
        protected bool IsDemandValid((string, string) pair)
        {
            if (this.DemandConstraints.ContainsKey(pair))
            {
                if (this.DemandConstraints[pair] <= 0)
                {
                    return false;
                }
            }
            if (this.Paths[pair].Length < 1)
            {
                return false;
            }
            return true;
        }
        /// <summary>
        /// Encode the problem.
        /// </summary>
        /// <returns>The constraints and maximization objective.</returns>
        public OptimizationEncoding<TVar, TSolution> Encoding(Topology topology, Dictionary<(string, string),
            Polynomial<TVar>> preDemandVariables = null,
            Dictionary<(string, string), double> demandConstraints = null, bool noAdditionalConstraints = false,
<<<<<<< HEAD
            InnerRewriteMethodChoice innerEncoding = InnerRewriteMethodChoice.KKT,
            PathType pathType = PathType.KSP, Dictionary<(string, string), string[][]> selectedPaths = null,
            Dictionary<(int, string, string), double> historicInputConstraints = null, int numProcesses = -1, bool verbose = false)
=======
            InnerEncodingMethodChoice innerEncoding = InnerEncodingMethodChoice.KKT,
            PathType pathType = PathType.KSP, Dictionary<(string, string), string[][]> selectedPaths = null,
            Dictionary<(int, string, string), double> historicDemandConstraints = null,
            int numProcesses = -1, bool verbose = false)
>>>>>>> 0f408c85
        {
            if (pathType != PathType.KSP || selectedPaths != null) {
                throw new Exception("Not implemented yet.");
            }

            Utils.logger("Demand Pinning with threshold = " + this.Threshold, verbose);
            this.Topology = topology;
            InitializeVariables(preDemandVariables, demandConstraints, innerEncoding, numProcesses, verbose);

            // Compute the maximum demand M.
            // Since we don't know the demands we have to be very conservative.
            // var maxDemand = this.Topology.TotalCapacity() * 10;

            // Ensure that sum_k f_k = total_demand.
            // This includes both the ones that are pinned and
            // those that are not.
            var totalDemandConstraintPoly = new Polynomial<TVar>();
            foreach (var pair in this.Topology.GetNodePairs())
            {
                if (!IsDemandValid(pair))
                {
                    continue;
                }
                totalDemandConstraintPoly.Add(new Term<TVar>(1, this.FlowVariables[pair]));
            }

            totalDemandConstraintPoly.Add(new Term<TVar>(-1 * this._scale, this.TotalDemandMetVariable));
            this.innerProblemEncoder.AddEqZeroConstraint(totalDemandConstraintPoly);

            // Ensure that the demand constraints are respected
            foreach (var (pair, constant) in this.DemandConstraints)
            {
                if (constant <= 0)
                {
                    continue;
                }
                var demandConstraint = this.DemandVariables[pair].Copy();
                demandConstraint.Add(new Term<TVar>(-1 * constant));
                this.innerProblemEncoder.AddEqZeroConstraint(demandConstraint);
            }

            // Ensure that f_k geq 0.
            // Ensure that f_k leq d_k.
            foreach (var (pair, variable) in this.FlowVariables)
            {
                // this.kktEncoder.AddLeqZeroConstraint(new Polynomial<TVar>(new Term<TVar>(-1, variable)));
                var flowCapConstraint = this.DemandVariables[pair].Negate().Multiply(this._scale);
                flowCapConstraint.Add(new Term<TVar>(1, variable));
                this.innerProblemEncoder.AddLeqZeroConstraint(flowCapConstraint);
            }

            // Ensure that f_k^p geq 0.
            foreach (var (pair, paths) in this.Paths)
            {
                if (!IsDemandValid(pair))
                {
                    continue;
                }
                foreach (var path in paths)
                {
                    this.innerProblemEncoder.AddLeqZeroConstraint(new Polynomial<TVar>(new Term<TVar>(-1, this.FlowPathVariables[path])));
                }
            }

            // Ensure that the flow f_k = sum_p f_k^p.
            foreach (var (pair, paths) in this.Paths)
            {
                if (!IsDemandValid(pair))
                {
                    continue;
                }
                var totalFlowPerDemandConstraint = new Polynomial<TVar>(new Term<TVar>(0));
                foreach (var path in paths)
                {
                    totalFlowPerDemandConstraint.Add(new Term<TVar>(1, this.FlowPathVariables[path]));
                }

                totalFlowPerDemandConstraint.Add(new Term<TVar>(-1, this.FlowVariables[pair]));
                this.innerProblemEncoder.AddEqZeroConstraint(totalFlowPerDemandConstraint);
            }

            // Ensure the capacity constraints hold.
            // The sum of flows over all paths through each edge are bounded by capacity.
            var sumPerEdge = new Dictionary<Edge, Polynomial<TVar>>();

            foreach (var (pair, paths) in this.Paths)
            {
                if (!IsDemandValid(pair))
                {
                    continue;
                }
                foreach (var path in paths)
                {
                    for (int i = 0; i < path.Length - 1; i++)
                    {
                        var source = path[i];
                        var target = path[i + 1];
                        var edge = this.Topology.GetEdge(source, target);
                        var term = new Term<TVar>(1, this.FlowPathVariables[path]);
                        if (!sumPerEdge.ContainsKey(edge))
                        {
                            sumPerEdge[edge] = new Polynomial<TVar>(new Term<TVar>(0));
                        }
                        sumPerEdge[edge].Add(term);
                    }
                }
            }

            foreach (var (edge, total) in sumPerEdge)
            {
                total.Add(new Term<TVar>(-1 * this._scale * edge.Capacity));
                this.innerProblemEncoder.AddLeqZeroConstraint(total);
            }

            var objectiveFunction = new Polynomial<TVar>(new Term<TVar>(this._scale, this.TotalDemandMetVariable));
            GenerateDPConstraints(objectiveFunction, verbose);

            // Generate the full constraints.
            this.innerProblemEncoder.AddMaximizationConstraints(objectiveFunction, noAdditionalConstraints);

            // Optimization objective is the total demand met.
            // Return the encoding, including the feasibility constraints, objective, and KKT conditions.
            return new TEOptimizationEncoding<TVar, TSolution>
            {
                GlobalObjective = this.TotalDemandMetVariable,
                MaximizationObjective = objectiveFunction,
                DemandVariables = this.DemandVariables,
            };
        }

        /// <summary>
        /// add Demand Pinning Constraints.
        /// </summary>
        /// TODO: it is not clear from the code and the comments why this is equivalent to the DP if constraints.
        /// You need a comment here that explains why.
        protected virtual void GenerateDPConstraints(Polynomial<TVar> objectiveFunction, bool verbose)
        {
            // generating the max constraints that achieve pinning.
            Utils.logger("Generating DP constraints.", verbose);
            foreach (var (pair, sumNonShortestPoly) in sumNonShortestDict)
            {
                // MaxAuxVariables \geq 0
                this.innerProblemEncoder.AddLeqZeroConstraint(new Polynomial<TVar>(new Term<TVar>(-1, MaxAuxVariables[pair])));
                // MaxAuxVariables \geq M(d_k - T_d)
                var maxNonPinnedLB = this.DemandVariables[pair].Multiply(this._scale * this._bigM);
                maxNonPinnedLB.Add(new Term<TVar>(-1 * this._scale * this._bigM * Threshold));
                maxNonPinnedLB.Add(new Term<TVar>(-1, MaxAuxVariables[pair]));
                this.innerProblemEncoder.AddLeqZeroConstraint(maxNonPinnedLB);

                // TODO: need a comment here about what exactly this is doing and what is happening.
                // TODO: need to rename polyTerm to something that is more descriptive of the constraint.
                // sum non shortest flows \leq MaxAuxVariables
                sumNonShortestPoly.Add(new Term<TVar>(-1, MaxAuxVariables[pair]));
                this.innerProblemEncoder.AddLeqZeroConstraint(sumNonShortestPoly);
                // Up to this point MaxAuxVariables = max(0, M(d_k - T_d), sum non shortest flows))

                // demand - shortest path flows \leq MaxAuxVariables
                var shortestPathUB = this.DemandVariables[pair].Multiply(this._scale);
                shortestPathUB.Add(new Term<TVar>(-1, shortestFlowVariables[pair]));
                shortestPathUB.Add(new Term<TVar>(-1, MaxAuxVariables[pair]));
                this.innerProblemEncoder.AddLeqZeroConstraint(shortestPathUB);
                // adding maxAuxVariable to the constants of the inner encoder
                // this.innerProblemEncoder.AddConstantVar(MaxAuxVariables[pair]);
            }

            double alpha = Math.Ceiling(this.Topology.TotalCapacity() * 1.1);
            Console.WriteLine("$$$$$$ alpha value for demand pinning objective = " + alpha);
            foreach (var (pair, maxVar) in MaxAuxVariables)
            {
                objectiveFunction.Add(new Term<TVar>(-1 * alpha, maxVar));
                // this.Solver.AddGlobalTerm(this.DemandVariables[pair].Multiply(Math.Round(-1 / alpha, 3)));
            }
        }

        /// <summary>
        /// verify output.
        /// </summary>
        protected virtual void VerifyOutput(TSolution solution, Dictionary<(string, string), double> demands, Dictionary<(string, string), double> flows)
        {
            foreach (var (pair, demand) in demands)
            {
                if (!flows.ContainsKey(pair))
                {
                    continue;
                }
                if (demand <= this.Threshold && Math.Abs(flows[pair] - demand) > 0.001)
                {
                    Console.WriteLine($"{pair.Item1},{pair.Item2},{demand},{flows[pair]}");
                    Console.WriteLine($"max aux variable {this.Solver.GetVariable(solution, this.MaxAuxVariables[pair])}");
                    throw new Exception("does not match");
                }
            }
        }

        /// <summary>
        /// placeholder for getsolution.
        /// </summary>
        /// <param name="solution"></param>
        /// <returns></returns>
        /// TODO: why is this a placeholder?
        public OptimizationSolution GetSolution(TSolution solution)
        {
            var demands = new Dictionary<(string, string), double>();
            var flows = new Dictionary<(string, string), double>();
            var flowPaths = new Dictionary<string[], double>(new PathComparer());

            foreach (var (pair, poly) in this.DemandVariables)
            {
                demands[pair] = 0;
                foreach (var term in poly.GetTerms())
                {
                    demands[pair] += this.Solver.GetVariable(solution, term.Variable.Value) * term.Coefficient;
                }
            }

            foreach (var (pair, variable) in this.FlowVariables)
            {
                flows[pair] = this.Solver.GetVariable(solution, variable) / this._scale;
            }

            foreach (var (path, variable) in this.FlowPathVariables)
            {
                flowPaths[path] = this.Solver.GetVariable(solution, variable) / this._scale;
            }

            VerifyOutput(solution, demands, flows);

            return new TEMaxFlowOptimizationSolution
            {
                MaxObjective = this.Solver.GetVariable(solution, this.TotalDemandMetVariable),
                Demands = demands,
                Flows = flows,
                FlowsPaths = flowPaths,
            };
        }
    }
}<|MERGE_RESOLUTION|>--- conflicted
+++ resolved
@@ -261,16 +261,10 @@
         public OptimizationEncoding<TVar, TSolution> Encoding(Topology topology, Dictionary<(string, string),
             Polynomial<TVar>> preDemandVariables = null,
             Dictionary<(string, string), double> demandConstraints = null, bool noAdditionalConstraints = false,
-<<<<<<< HEAD
             InnerRewriteMethodChoice innerEncoding = InnerRewriteMethodChoice.KKT,
             PathType pathType = PathType.KSP, Dictionary<(string, string), string[][]> selectedPaths = null,
-            Dictionary<(int, string, string), double> historicInputConstraints = null, int numProcesses = -1, bool verbose = false)
-=======
-            InnerEncodingMethodChoice innerEncoding = InnerEncodingMethodChoice.KKT,
-            PathType pathType = PathType.KSP, Dictionary<(string, string), string[][]> selectedPaths = null,
-            Dictionary<(int, string, string), double> historicDemandConstraints = null,
+            Dictionary<(int, string, string), double> historicInputConstraints = null,
             int numProcesses = -1, bool verbose = false)
->>>>>>> 0f408c85
         {
             if (pathType != PathType.KSP || selectedPaths != null) {
                 throw new Exception("Not implemented yet.");
