// <copyright file="AdversarialInputGenerator.cs" company="Microsoft">
// Copyright (c) Microsoft. All rights reserved.
// </copyright>

namespace MetaOptimize
{
    using System;
    using System.Collections.Generic;
    using System.Diagnostics;
    using System.Linq;
    using System.Threading;
    using Gurobi;

    /// <summary>
    /// Meta-optimization utility functions for maximizing optimality gaps.
    /// </summary>
    public class VBPAdversarialInputGenerator<TVar, TSolution>
    {
        private double smallestDemandUnit =  Math.Pow(10, -4);
        /// <summary>
        /// The bins to fill.
        /// </summary>
        protected Bins Bins { get; set; }

        /// <summary>
        /// The number of items.
        /// </summary>
        protected int NumItems { get; set; }

        /// <summary>
        /// The dimension of resources.
        /// </summary>
        protected int NumDimensions { get; set; }

        /// <summary>
        /// number of processors to use for multiprocessing purposes.
        /// </summary>
        protected int NumProcesses { get; set; }

        /// <summary>
        /// The demand variables.
        /// </summary>
        protected Dictionary<int, List<TVar>> DemandVariables { get; set; }

        /// <summary>
        /// Constructor.
        /// </summary>
        public VBPAdversarialInputGenerator(Bins bins, int numItems, int numDimensions, int numProcesses = -1) {
            this.Bins = bins;
            this.NumItems = numItems;
            this.NumDimensions = numDimensions;
            this.NumProcesses = numProcesses;
        }

        private Dictionary<int, List<TVar>> CreateDemandVariables(
                ISolver<TVar, TSolution> solver) {
            var output = new Dictionary<int, List<TVar>>();
            Console.WriteLine("[INFO] In total " + this.Bins.GetNum() + " bins");
            for (int itemID = 0; itemID < NumItems; itemID++) {
                output[itemID] = new List<TVar>();
                for (int dim = 0; dim < NumDimensions; dim++) {
                    // output[itemID].Add(new Polynomial<TVar>(new Term<TVar>(smallestDemandUnit, solver.CreateVariable("demand_" + itemID + "_" + dim, type: GRB.INTEGER))));
                    output[itemID].Add(solver.CreateVariable("demand_" + itemID + "_" + dim, lb: 0, ub: this.Bins.MaxCapacity(dim)));
                }
            }
            return output;
        }

        private void EnsureDemandUB(
            ISolver<TVar, TSolution> solver,
            IDictionary<int, List<double>> demandUB)
        {
            for (int dim = 0; dim < this.NumDimensions; dim++) {
                foreach (var (itemID, perDemandUb) in demandUB) {
                    var ub = perDemandUb[dim];
                    if (ub < 0) {
                        ub = double.PositiveInfinity;
                    }
                    ub = Math.Min(this.Bins.MaxCapacity(dim), ub);
                    var poly = new Polynomial<TVar>();
                    poly.Add(new Term<TVar>(1, DemandVariables[itemID][dim]));
                    poly.Add(new Term<TVar>(-1 * ub));
                    solver.AddLeqZeroConstraint(poly);
                }
            }
        }

        private void EnsureDemandUB(
            ISolver<TVar, TSolution> solver,
            double origDemandUB)
        {
            for (int dim = 0; dim < this.NumDimensions; dim++) {
                var demandUB = origDemandUB;
                if (demandUB < 0) {
                    demandUB = double.PositiveInfinity;
                }
                demandUB = Math.Min(this.Bins.MaxCapacity(dim), demandUB);
                foreach (var (itemID, variable) in this.DemandVariables)
                {
                    var poly = new Polynomial<TVar>();
                    poly.Add(new Term<TVar>(1, variable[dim]));
                    poly.Add(new Term<TVar>(-1 * demandUB));
                    solver.AddLeqZeroConstraint(poly);
                }
            }
        }

        private void AddSingleDemandEquality(
            ISolver<TVar, TSolution> solver,
            int itemID,
            List<double> demand)
        {
            for (int dim = 0; dim < this.NumDimensions; dim++) {
                var poly = new Polynomial<TVar>();
                poly.Add(new Term<TVar>(1, DemandVariables[itemID][dim]));
                poly.Add(new Term<TVar>(-1 * demand[dim]));
                solver.AddEqZeroConstraint(poly);
            }
        }

        private void EnsureDemandEquality(
            ISolver<TVar, TSolution> solver,
            IDictionary<int, List<double>> constrainedDemands)
        {
            if (constrainedDemands == null) {
                return;
            }
            foreach (var (itemID, demand) in constrainedDemands) {
                AddSingleDemandEquality(solver, itemID, demand);
            }
        }

        /// <summary>
        /// Find an adversarial input that maximizes the optimality gap between two optimizations.
        /// </summary>
        public (VBPOptimizationSolution, VBPOptimizationSolution) MaximizeOptimalityGapSumFFD(
            IEncoder<TVar, TSolution> optimalEncoder,
            IEncoder<TVar, TSolution> heuristicEncoder,
            int numBinsUsedOptimal,
            bool orderItems,
            double demandUB = -1,
            IList<IList<double>> demandList = null,
            IDictionary<int, List<double>> constrainedDemands = null,
            bool simplify = false,
            bool verbose = false,
            bool cleanUpSolver = true,
            IDictionary<int, List<double>> perDemandUB = null)
        {
            if (optimalEncoder.Solver != heuristicEncoder.Solver)
            {
                throw new Exception("Solver mismatch between optimal and heuristic encoders.");
            }
            if (demandUB != -1 & perDemandUB != null) {
                throw new Exception("if global demand ub is enabled, then perDemandUB should be null");
            }

            var solver = optimalEncoder.Solver;
            if (cleanUpSolver) {
                solver.CleanAll();
            }

            Utils.logger("creating demand variables.", verbose);
            this.DemandVariables = CreateDemandVariables(solver);
<<<<<<< HEAD
            if (demandList == null) {
                Utils.logger("demand List is null.", verbose);
                foreach (var (itemID, demandVar) in this.DemandVariables) {
                    for (int dim = 0; dim < NumDimensions; dim++) {
                        var outPoly = new Polynomial<TVar>();
                        outPoly.Add(new Term<TVar>(-1 * smallestDemandUnit, solver.CreateVariable("demand_" + itemID + "_" + dim, type: GRB.INTEGER, lb: 0)));
                        outPoly.Add(new Term<TVar>(1, demandVar[dim]));
                        solver.AddEqZeroConstraint(outPoly);
                    }
                }
            } else {
                Utils.logger("demand List specified.", verbose);
                foreach (var (itemID, demandVar) in this.DemandVariables) {
                    for (int dim = 0; dim < NumDimensions; dim++) {
                        var demandPoly = new Polynomial<TVar>(new Term<TVar>(1, demandVar[dim]));
                        var sumPoly = new Polynomial<TVar>(new Term<TVar>(1));
                        foreach (var demandlvl in demandList[dim]) {
                            var newBinary = solver.CreateVariable("bin_dim_" + itemID + "_" + dim + "_" + demandlvl, type: GRB.BINARY);
                            demandPoly.Add(new Term<TVar>(-1 * demandlvl, newBinary));
                            sumPoly.Add(new Term<TVar>(-1, newBinary));
                        }
                        solver.AddEqZeroConstraint(demandPoly);
                        solver.AddEqZeroConstraint(sumPoly);
                    }
=======
            foreach (var (itemID, demandVar) in this.DemandVariables) {
                for (int dim = 0; dim < NumDimensions; dim++) {
                    var outPoly = new Polynomial<TVar>();
                    outPoly.Add(new Term<TVar>(-1 * smallestDemandUnit,
                                    solver.CreateVariable("demand_" + itemID + "_" + dim, type: GRB.INTEGER, lb: 0, ub: this.Bins.MaxCapacity(dim) / smallestDemandUnit)));
                    outPoly.Add(new Term<TVar>(1, demandVar[dim]));
                    solver.AddEqZeroConstraint(outPoly);
>>>>>>> 1337d31a
                }
            }
            Utils.logger("generating optimal encoding.", verbose);
            // var optBins = this.Bins.GetFirstKBins(numBinsUsedOptimal);
            var optimalEncoding = optimalEncoder.Encoding(Bins, preDemandVariables: this.DemandVariables, verbose: verbose);
            Utils.logger("generating heuristic encoding.", verbose);
            var heuristicEncoding = heuristicEncoder.Encoding(Bins, preDemandVariables: this.DemandVariables, verbose: verbose);

            // ensures that demand in both problems is the same and lower than demand upper bound constraint.
            Utils.logger("adding constraints for upper bound on demands.", verbose);
            if (perDemandUB != null) {
                EnsureDemandUB(solver, perDemandUB);
            } else {
                EnsureDemandUB(solver, demandUB);
            }
            Utils.logger("adding equality constraints for specified demands.", verbose);
            EnsureDemandEquality(solver, constrainedDemands);

            if (orderItems) {
                for (int itemID = 0; itemID < this.NumItems - 1; itemID++) {
                    var poly = new Polynomial<TVar>();
                    for (int dim = 0; dim < this.NumDimensions; dim++) {
                        poly.Add(new Term<TVar>(1, this.DemandVariables[itemID + 1][dim]));
                        poly.Add(new Term<TVar>(-1, this.DemandVariables[itemID][dim]));
                    }
                    solver.AddLeqZeroConstraint(poly);
                }
            }

            var optimalBinsPoly = new Polynomial<TVar>();
            optimalBinsPoly.Add(new Term<TVar>(-1 * numBinsUsedOptimal));
            optimalBinsPoly.Add(new Term<TVar>(1, optimalEncoding.GlobalObjective));
            solver.AddEqZeroConstraint(optimalBinsPoly);

            Utils.logger("setting the objective.", verbose);
            var objective = new Polynomial<TVar>(
                        new Term<TVar>(-1, optimalEncoding.GlobalObjective),
                        new Term<TVar>(1, heuristicEncoding.GlobalObjective));
            var solution = solver.Maximize(objective, reset: true);

            return ((VBPOptimizationSolution)optimalEncoder.GetSolution(solution), (VBPOptimizationSolution)heuristicEncoder.GetSolution(solution));
        }
    }
}<|MERGE_RESOLUTION|>--- conflicted
+++ resolved
@@ -161,13 +161,13 @@
 
             Utils.logger("creating demand variables.", verbose);
             this.DemandVariables = CreateDemandVariables(solver);
-<<<<<<< HEAD
             if (demandList == null) {
                 Utils.logger("demand List is null.", verbose);
                 foreach (var (itemID, demandVar) in this.DemandVariables) {
                     for (int dim = 0; dim < NumDimensions; dim++) {
                         var outPoly = new Polynomial<TVar>();
-                        outPoly.Add(new Term<TVar>(-1 * smallestDemandUnit, solver.CreateVariable("demand_" + itemID + "_" + dim, type: GRB.INTEGER, lb: 0)));
+                        outPoly.Add(new Term<TVar>(-1 * smallestDemandUnit,
+                                        solver.CreateVariable("demand_" + itemID + "_" + dim, type: GRB.INTEGER, lb: 0, ub: this.Bins.MaxCapacity(dim) / smallestDemandUnit)));
                         outPoly.Add(new Term<TVar>(1, demandVar[dim]));
                         solver.AddEqZeroConstraint(outPoly);
                     }
@@ -186,15 +186,6 @@
                         solver.AddEqZeroConstraint(demandPoly);
                         solver.AddEqZeroConstraint(sumPoly);
                     }
-=======
-            foreach (var (itemID, demandVar) in this.DemandVariables) {
-                for (int dim = 0; dim < NumDimensions; dim++) {
-                    var outPoly = new Polynomial<TVar>();
-                    outPoly.Add(new Term<TVar>(-1 * smallestDemandUnit,
-                                    solver.CreateVariable("demand_" + itemID + "_" + dim, type: GRB.INTEGER, lb: 0, ub: this.Bins.MaxCapacity(dim) / smallestDemandUnit)));
-                    outPoly.Add(new Term<TVar>(1, demandVar[dim]));
-                    solver.AddEqZeroConstraint(outPoly);
->>>>>>> 1337d31a
                 }
             }
             Utils.logger("generating optimal encoding.", verbose);
